--- conflicted
+++ resolved
@@ -1,11 +1,4 @@
 {
-<<<<<<< HEAD
-  "version": "0.6.1",
+  "version": "0.6.2",
   "packages": ["packages/*"]
-=======
-  "version": "0.6.2",
-  "packages": [
-    "packages/*"
-  ]
->>>>>>> ed24399e
 }