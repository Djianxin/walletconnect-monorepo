--- conflicted
+++ resolved
@@ -43,16 +43,9 @@
     "@walletconnect/jsonrpc-utils": "^1.0.7",
     "@walletconnect/logger": "^2.0.1",
     "@walletconnect/time": "^1.0.2",
-<<<<<<< HEAD
-    "@walletconnect/types": "2.4.0",
-    "@walletconnect/utils": "2.4.0",
-    "events": "^3.3.0"
-=======
     "@walletconnect/types": "2.6.2",
     "@walletconnect/utils": "2.6.2",
-    "events": "^3.3.0",
-    "pino": "7.11.0"
->>>>>>> 5f9e2c64
+    "events": "^3.3.0"
   },
   "devDependencies": {
     "@walletconnect/jsonrpc-provider": "^1.0.12",
