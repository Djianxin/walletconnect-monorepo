--- conflicted
+++ resolved
@@ -1,10 +1,6 @@
 {
   "name": "@walletconnect/client",
-<<<<<<< HEAD
-  "version": "1.7.1-alpha.0",
-=======
   "version": "1.7.1",
->>>>>>> 5abbf249
   "description": "Client for WalletConnect",
   "scripts": {
     "clean": "rm -rf dist",
@@ -64,17 +60,10 @@
     "webpack-cli": "3.3.10"
   },
   "dependencies": {
-<<<<<<< HEAD
-    "@walletconnect/core": "^1.7.1-alpha.0",
-    "@walletconnect/iso-crypto": "^1.7.1-alpha.0",
-    "@walletconnect/types": "^1.7.1-alpha.0",
-    "@walletconnect/utils": "^1.7.1-alpha.0"
-=======
     "@walletconnect/core": "^1.7.1",
     "@walletconnect/iso-crypto": "^1.7.1",
     "@walletconnect/types": "^1.7.1",
     "@walletconnect/utils": "^1.7.1"
->>>>>>> 5abbf249
   },
   "gitHead": "165f7993c2acc907c653c02847fb02721052c6e7"
 }