{
  "name": "@walletconnect/core",
<<<<<<< HEAD
  "version": "1.7.1-alpha.0",
=======
  "version": "1.7.1",
>>>>>>> 5abbf249
  "description": "Core Library for WalletConnect",
  "scripts": {
    "clean": "rm -rf dist",
    "build:pre": "run-s clean",
    "build:cjs": "npx tsc -p tsconfig.cjs.json",
    "build:esm": "npx tsc -p tsconfig.esm.json",
    "build:umd": "webpack",
    "build": "run-s build:pre build:cjs build:esm build:umd",
    "test": "env TS_NODE_PROJECT=\"tsconfig.cjs.json\" mocha -r ts-node/register ./test/**/*.spec.ts --exit"
  },
  "keywords": [
    "wallet",
    "walletconnect",
    "ethereum",
    "jsonrpc",
    "mobile",
    "qrcode",
    "web3",
    "crypto",
    "cryptocurrency",
    "dapp"
  ],
  "author": "WalletConnect, Inc. <walletconnect.com>",
  "homepage": "https://github.com/WalletConnect/walletconnect-monorepo/",
  "license": "Apache-2.0",
  "main": "dist/cjs/index.js",
  "browser": "dist/esm/index.js",
  "types": "dist/cjs/index.d.ts",
  "unpkg": "dist/umd/index.min.js",
  "files": [
    "dist"
  ],
  "repository": {
    "type": "git",
    "url": "git+https://github.com/walletconnect/walletconnect-monorepo.git"
  },
  "bugs": {
    "url": "https://github.com/walletconnect/walletconnect-monorepo/issues"
  },
  "devDependencies": {
    "@babel/cli": "7.8.3",
    "@babel/core": "7.8.3",
    "@babel/node": "7.8.3",
    "@babel/polyfill": "7.8.3",
    "@babel/preset-env": "7.8.3",
    "@babel/preset-typescript": "7.8.3",
    "@babel/register": "7.8.3",
    "@types/chai": "4.2.14",
    "@types/jest": "22.2.3",
    "@types/mocha": "8.0.4",
    "@types/node": "12.12.14",
    "chai": "4.2.0",
    "mocha": "8.2.1",
    "npm-run-all": "4.1.5",
    "ts-node": "9.0.0",
    "webpack": "4.41.5",
    "webpack-cli": "3.3.10"
  },
  "dependencies": {
<<<<<<< HEAD
    "@walletconnect/socket-transport": "^1.7.1-alpha.0",
    "@walletconnect/types": "^1.7.1-alpha.0",
    "@walletconnect/utils": "^1.7.1-alpha.0"
=======
    "@walletconnect/socket-transport": "^1.7.1",
    "@walletconnect/types": "^1.7.1",
    "@walletconnect/utils": "^1.7.1"
>>>>>>> 5abbf249
  },
  "gitHead": "165f7993c2acc907c653c02847fb02721052c6e7"
}<|MERGE_RESOLUTION|>--- conflicted
+++ resolved
@@ -1,10 +1,6 @@
 {
   "name": "@walletconnect/core",
-<<<<<<< HEAD
-  "version": "1.7.1-alpha.0",
-=======
   "version": "1.7.1",
->>>>>>> 5abbf249
   "description": "Core Library for WalletConnect",
   "scripts": {
     "clean": "rm -rf dist",
@@ -64,15 +60,9 @@
     "webpack-cli": "3.3.10"
   },
   "dependencies": {
-<<<<<<< HEAD
-    "@walletconnect/socket-transport": "^1.7.1-alpha.0",
-    "@walletconnect/types": "^1.7.1-alpha.0",
-    "@walletconnect/utils": "^1.7.1-alpha.0"
-=======
     "@walletconnect/socket-transport": "^1.7.1",
     "@walletconnect/types": "^1.7.1",
     "@walletconnect/utils": "^1.7.1"
->>>>>>> 5abbf249
   },
   "gitHead": "165f7993c2acc907c653c02847fb02721052c6e7"
 }