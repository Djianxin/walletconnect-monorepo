import { Logger } from "@walletconnect/logger";
import EventEmmiter from "events";
import { CoreTypes, ICore } from "../core/core";
import { IEngine } from "./engine";
import { IPendingRequest } from "./pendingRequest";
import { IProposal, ProposalTypes } from "./proposal";
import { ISession, SessionTypes } from "./session";
<<<<<<< HEAD
import { CoreTypes, ICore } from "../core/core";
import { Logger } from "@walletconnect/logger";
import { IPendingRequest } from "./pendingRequest";
import { Verify } from "../core/verify";
=======
>>>>>>> a27f9cad

export declare namespace SignClientTypes {
  type Event =
    | "session_proposal"
    | "session_update"
    | "session_extend"
    | "session_ping"
    | "session_delete"
    | "session_expire"
    | "session_request"
    | "session_request_sent"
    | "session_event"
    | "proposal_expire";

  interface BaseEventArgs<T = unknown> {
    id: number;
    topic: string;
    params: T;
  }
  interface EventArguments {
    session_proposal: {
      context: Verify.Context;
    } & Omit<BaseEventArgs<ProposalTypes.Struct>, "topic">;
    session_update: BaseEventArgs<{ namespaces: SessionTypes.Namespaces }>;
    session_extend: Omit<BaseEventArgs, "params">;
    session_ping: Omit<BaseEventArgs, "params">;
    session_delete: Omit<BaseEventArgs, "params">;
    session_expire: { topic: string };
    session_request: {
      context: Verify.Context;
    } & BaseEventArgs<{
      request: { method: string; params: any };
      chainId: string;
    }>;
    session_request_sent: {
      request: { method: string; params: any };
      topic: string;
      chainId: string;
      id: number;
    };
    session_event: BaseEventArgs<{
      event: { name: string; data: any };
      chainId: string;
    }>;
    proposal_expire: { id: number };
  }

  type Metadata = CoreTypes.Metadata;

  interface Options extends CoreTypes.Options {
    core?: ICore;
    metadata?: Metadata;
  }
}

export abstract class ISignClientEvents extends EventEmmiter {
  constructor() {
    super();
  }

  public abstract emit: <E extends SignClientTypes.Event>(
    event: E,
    args: SignClientTypes.EventArguments[E],
  ) => boolean;

  public abstract on: <E extends SignClientTypes.Event>(
    event: E,
    listener: (args: SignClientTypes.EventArguments[E]) => any,
  ) => this;

  public abstract once: <E extends SignClientTypes.Event>(
    event: E,
    listener: (args: SignClientTypes.EventArguments[E]) => any,
  ) => this;

  public abstract off: <E extends SignClientTypes.Event>(
    event: E,
    listener: (args: SignClientTypes.EventArguments[E]) => any,
  ) => this;

  public abstract removeListener: <E extends SignClientTypes.Event>(
    event: E,
    listener: (args: SignClientTypes.EventArguments[E]) => any,
  ) => this;

  public abstract removeAllListeners: <E extends SignClientTypes.Event>(event: E) => this;
}

export abstract class ISignClient {
  public readonly protocol = "wc";
  public readonly version = 2;

  public abstract readonly name: string;
  public abstract readonly context: string;
  public abstract readonly metadata: SignClientTypes.Metadata;

  public abstract core: ICore;
  public abstract logger: Logger;
  public abstract events: ISignClientEvents;
  public abstract engine: IEngine;
  public abstract session: ISession;
  public abstract proposal: IProposal;
  public abstract pendingRequest: IPendingRequest;

  constructor(public opts?: SignClientTypes.Options) {}

  public abstract connect: IEngine["connect"];
  public abstract pair: IEngine["pair"];
  public abstract approve: IEngine["approve"];
  public abstract reject: IEngine["reject"];
  public abstract update: IEngine["update"];
  public abstract extend: IEngine["extend"];
  public abstract request: IEngine["request"];
  public abstract respond: IEngine["respond"];
  public abstract ping: IEngine["ping"];
  public abstract emit: IEngine["emit"];
  public abstract disconnect: IEngine["disconnect"];
  public abstract find: IEngine["find"];
  public abstract getPendingSessionRequests: IEngine["getPendingSessionRequests"];
}<|MERGE_RESOLUTION|>--- conflicted
+++ resolved
@@ -5,13 +5,7 @@
 import { IPendingRequest } from "./pendingRequest";
 import { IProposal, ProposalTypes } from "./proposal";
 import { ISession, SessionTypes } from "./session";
-<<<<<<< HEAD
-import { CoreTypes, ICore } from "../core/core";
-import { Logger } from "@walletconnect/logger";
-import { IPendingRequest } from "./pendingRequest";
 import { Verify } from "../core/verify";
-=======
->>>>>>> a27f9cad
 
 export declare namespace SignClientTypes {
   type Event =
