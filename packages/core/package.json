{
  "name": "@walletconnect/core",
  "description": "Core for WalletConnect Protocol",
  "version": "2.0.0-beta.101",
  "author": "WalletConnect, Inc. <walletconnect.com>",
  "homepage": "https://github.com/walletconnect/walletconnect-monorepo/",
  "license": "Apache-2.0",
  "main": "dist/cjs/index.js",
  "browser": "dist/esm/index.js",
  "types": "dist/cjs/index.d.ts",
  "unpkg": "dist/umd/index.min.js",
  "files": [
    "dist"
  ],
  "keywords": [
    "wallet",
    "walletconnect"
  ],
  "scripts": {
    "clean": "rm -rf dist",
    "build:pre": "run-s clean",
    "help": "tsc --help",
    "build:cjs": "npx tsc -p tsconfig.cjs.json",
    "build:umd": "webpack",
    "build:esm": "npx tsc -p tsconfig.esm.json",
    "build": "run-s build:pre build:cjs build:esm build:umd",
    "test:pre": "rm -rf ./test/test.db",
    "test:run": "env TS_NODE_PROJECT=\"tsconfig.cjs.json\" mocha --timeout 20000 --exit -r ts-node/register ./test/**/*.spec.ts",
    "test": "run-s test:pre test:run",
    "watch": "tsc -p tsconfig.json --watch",
    "lint": "eslint -c '../../.eslintrc' --fix './src/**/*.ts'"
  },
  "dependencies": {
    "@walletconnect/encoding": "^1.0.1",
    "@walletconnect/events": "^1.0.0",
    "@walletconnect/heartbeat": "^1.0.0",
    "@walletconnect/jsonrpc-provider": "^1.0.3",
    "@walletconnect/jsonrpc-utils": "1.0.3",
    "@walletconnect/jsonrpc-ws-connection": "^1.0.0",
    "@walletconnect/keyvaluestorage": "^1.0.0",
    "@walletconnect/logger": "^1.0.0",
    "@walletconnect/relay-api": "1.0.4",
    "@walletconnect/safe-json": "^1.0.0",
    "@walletconnect/time": "^1.0.1",
    "@walletconnect/types": "^2.0.0-beta.101",
    "@walletconnect/utils": "^2.0.0-beta.101",
    "@walletconnect/relay-auth": "1.0.0",
    "ws": "^8.3.0",
<<<<<<< HEAD
    "cross-fetch": "^3.1.5"
=======
    "cross-fetch": "3.1.5"
>>>>>>> cba90191
  },
  "devDependencies": {
    "@babel/cli": "^7.12.1",
    "@babel/core": "^7.12.3",
    "@babel/node": "^7.12.1",
    "@babel/polyfill": "^7.12.1",
    "@babel/preset-env": "^7.12.1",
    "@babel/preset-typescript": "^7.12.1",
    "@babel/register": "^7.12.1",
    "@types/chai": "^4.2.14",
    "@types/chai-as-promised": "^7.1.0",
    "@types/jest": "^22.2.3",
    "@types/mocha": "^8.0.4",
    "@types/node": "^14.14.2",
    "@types/pino": "^6.3.3",
    "@types/sinon": "^4.3.1",
    "@typescript-eslint/eslint-plugin": "^2.24.0",
    "@typescript-eslint/parser": "^2.24.0",
    "chai": "^4.2.0",
    "chai-as-promised": "^7.1.1",
    "core-js": "^3.6.5",
    "eslint": "^5.16.0",
    "eslint-config-prettier": "^6.10.0",
    "eslint-config-standard": "^12.0.0",
    "eslint-plugin-import": "^2.20.1",
    "eslint-plugin-node": "^9.2.0",
    "eslint-plugin-prettier": "^3.1.2",
    "eslint-plugin-promise": "^4.2.1",
    "eslint-plugin-react": "^7.19.0",
    "eslint-plugin-standard": "^4.0.1",
    "mocha": "^8.2.1",
    "npm-run-all": "^4.1.5",
    "prettier": "^1.19.1",
    "sinon": "^9.2.2",
    "ts-node": "^9.0.0",
    "typescript": "^3.7.5",
    "webpack": "^4.41.5",
    "webpack-cli": "^3.3.10"
  }
}<|MERGE_RESOLUTION|>--- conflicted
+++ resolved
@@ -46,11 +46,7 @@
     "@walletconnect/utils": "^2.0.0-beta.101",
     "@walletconnect/relay-auth": "1.0.0",
     "ws": "^8.3.0",
-<<<<<<< HEAD
     "cross-fetch": "^3.1.5"
-=======
-    "cross-fetch": "3.1.5"
->>>>>>> cba90191
   },
   "devDependencies": {
     "@babel/cli": "^7.12.1",
