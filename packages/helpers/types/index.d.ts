declare module '@walletconnect/types' {
  export interface IConnector {
    bridge: string
    key: string
    nextKey: string
    clientId: string
    peerId: string
    clientMeta: IClientMeta | null
    peerMeta: IClientMeta | null
    handshakeTopic: string
    handshakeId: number
    accounts: string[]
    chainId: number
    networkId: number
    rpcUrl: string
    connected: boolean
    pending: boolean
    createSession: (opts?: { chainId: number }) => Promise<void>
    approveSession: (sessionStatus: ISessionStatus) => void
    rejectSession: (sessionError?: ISessionError) => void
    updateSession: (sessionStatus: ISessionStatus) => void
    killSession: (sessionError?: ISessionError) => Promise<void>
    sendTransaction: (tx: ITxData) => Promise<any>
    signTransaction: (tx: ITxData) => Promise<any>
    signMessage: (params: any[]) => Promise<any>
    signPersonalMessage: (params: any[]) => Promise<any>
    signTypedData: (params: any[]) => Promise<any>
    sendCustomRequest: (request: Partial<IJsonRpcRequest>) => Promise<any>
    approveRequest: (response: Partial<IJsonRpcResponseSuccess>) => void
    rejectRequest: (response: Partial<IJsonRpcResponseError>) => void
  }

  export interface ICryptoLib {
    generateKey: (length?: number) => Promise<ArrayBuffer>
    encrypt: (
      data: IJsonRpcRequest | IJsonRpcResponseSuccess | IJsonRpcResponseError,
      key: ArrayBuffer
    ) => Promise<IEncryptionPayload>
    decrypt: (
      payload: IEncryptionPayload,
      key: ArrayBuffer
    ) => Promise<
      IJsonRpcRequest | IJsonRpcResponseSuccess | IJsonRpcResponseError | null
    >
  }

  export interface ITransportLib {
    open: () => void
    send: (socketMessage: ISocketMessage) => void
    close: () => void
    on: (event: string, callback: (payload: any) => void) => void
  }

  export interface ITransportEvent {
    event: string
    callback: (payload: any) => void
  }

  export interface ISessionStorage {
    getSession: () => IWalletConnectSession | null
    setSession: (session: IWalletConnectSession) => IWalletConnectSession
    removeSession: () => void
  }

  export interface IEncryptionPayload {
    data: string
    hmac: string
    iv: string
  }

  export interface ISocketMessage {
    topic: string
    type: string
    payload: string
    silent: boolean
  }

  export interface ISessionStatus {
    chainId: number
    accounts: string[]
    networkId?: number
    rpcUrl?: string
  }

  export interface ISessionError {
    message?: string
  }

  export interface IInternalEvent {
    event: string
    params: any
  }

  export interface ICallTxData {
    to?: string
    value?: number | string
    gas?: number | string
    gasLimit?: number | string
    gasPrice?: number | string
    nonce?: number | string
    data?: string
  }

  export interface ITxData extends ICallTxData {
    from: string
  }

  export interface IJsonRpcResponseSuccess {
    id: number
    jsonrpc: string
    result: any
  }

  export interface IJsonRpcErrorMessage {
    code?: number
    message: string
  }

  export interface IJsonRpcResponseError {
    id: number
    jsonrpc: string
    error: IJsonRpcErrorMessage
  }

  export interface IJsonRpcRequest {
    id: number
    jsonrpc: string
    method: string
    params: any[]
  }

  export interface IJsonRpcSubscription {
    id: number
    jsonrpc: string
    method: string
    params: any
  }

  export type JsonRpc =
    | IJsonRpcRequest
    | IJsonRpcSubscription
    | IJsonRpcResponseSuccess
    | IJsonRpcResponseError

  export type IErrorCallback = (err: Error | null, data?: any) => void

  export type ICallback = () => void

  export interface IError extends Error {
    res?: any
    code?: any
  }

  export interface IClientMeta {
    description: string
    url: string
    icons: string[]
    name: string
  }

  export interface IEventEmitter {
    event: string
    callback: (error: Error | null, request: any | null) => void
  }

  export interface IRequiredParamsResult {
    handshakeTopic: string
    version: number
  }

  export interface IQueryParamsResult {
    bridge: string
    key: string
  }

  export interface IParseURIResult {
    protocol: string
    handshakeTopic: string
    version: number
    bridge: string
    key: string
  }

  export interface ISessionParams {
    approved: boolean
    chainId: number | null
    networkId: number | null
    accounts: string[] | null
    rpcUrl?: string | null
    peerId?: string | null
    peerMeta?: IClientMeta | null
  }

  export interface IWalletConnectSession {
    connected: boolean
    accounts: string[]
    chainId: number
    bridge: string
    key: string
    clientId: string
    clientMeta: IClientMeta | null
    peerId: string
    peerMeta: IClientMeta | null
    handshakeId: number
    handshakeTopic: string
  }

  export interface IWalletConnectOptions {
    bridge?: string
    uri?: string
    session?: IWalletConnectSession
  }

  export interface INodeJSOptions {
    clientMeta: IClientMeta
  }

  export interface IPushServerOptions {
    url: string
    type: string
    token: string
    peerMeta?: boolean
    language?: string
  }

  export interface INativeWalletOptions {
    clientMeta: IClientMeta
    push?: IPushServerOptions | null
  }

  export interface IPushSubscription {
    bridge: string
    topic: string
    type: string
    token: string
    peerName: string
    language: string
  }

  export interface IUpdateChainParams {
    chainId: number
    networkId: number
    rpcUrl: string
    nativeCurrency: {
      name: string
      symbol: string
    }
  }

  export interface IRPCMap {
    [chainId: number]: string
  }

  export interface IWalletConnectConnectionOptions {
    bridge?: string
    qrcode?: boolean
    chainId?: number
    rpc?: IRPCMap
    infuraId?: string
  }

<<<<<<< HEAD
  export interface IMobileRegistryEntry {
    name: string
    color: string
    universalLink: string
    deepLink: string
    chromeIntent: string
=======
  export interface IRequestOptions {
    forcePushNotification?: boolean
  }

  export interface IInternalRequestOptions extends IRequestOptions {
    topic: string
>>>>>>> 481c5900
  }
}<|MERGE_RESOLUTION|>--- conflicted
+++ resolved
@@ -259,20 +259,19 @@
     infuraId?: string
   }
 
-<<<<<<< HEAD
+  export interface IRequestOptions {
+    forcePushNotification?: boolean
+  }
+
+  export interface IInternalRequestOptions extends IRequestOptions {
+    topic: string
+  }
+
   export interface IMobileRegistryEntry {
     name: string
     color: string
     universalLink: string
     deepLink: string
     chromeIntent: string
-=======
-  export interface IRequestOptions {
-    forcePushNotification?: boolean
-  }
-
-  export interface IInternalRequestOptions extends IRequestOptions {
-    topic: string
->>>>>>> 481c5900
   }
 }