{
  "name": "@walletconnect/types",
<<<<<<< HEAD
  "version": "1.7.1-alpha.0",
=======
  "version": "1.7.1",
>>>>>>> 5abbf249
  "description": "Typescript Types for WalletConnect",
  "scripts": {},
  "keywords": [
    "wallet",
    "walletconnect",
    "ethereum",
    "jsonrpc",
    "mobile",
    "qrcode",
    "web3",
    "crypto",
    "cryptocurrency",
    "dapp"
  ],
  "author": "WalletConnect, Inc. <walletconnect.com>",
  "homepage": "https://github.com/WalletConnect/walletconnect-monorepo/",
  "license": "Apache-2.0",
  "main": "",
  "types": "index",
  "repository": {
    "type": "git",
    "url": "git+https://github.com/walletconnect/walletconnect-monorepo.git"
  },
  "bugs": {
    "url": "https://github.com/walletconnect/walletconnect-monorepo/issues"
  },
  "gitHead": "165f7993c2acc907c653c02847fb02721052c6e7"
}<|MERGE_RESOLUTION|>--- conflicted
+++ resolved
@@ -1,10 +1,6 @@
 {
   "name": "@walletconnect/types",
-<<<<<<< HEAD
-  "version": "1.7.1-alpha.0",
-=======
   "version": "1.7.1",
->>>>>>> 5abbf249
   "description": "Typescript Types for WalletConnect",
   "scripts": {},
   "keywords": [
