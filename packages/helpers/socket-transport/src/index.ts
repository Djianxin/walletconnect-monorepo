--- conflicted
+++ resolved
@@ -153,11 +153,7 @@
       setTimeout(() => {
         this._nextSocket = null;
         this._socketCreate();
-<<<<<<< HEAD
-      }, 500);
-=======
       }, 1000);
->>>>>>> f5bdcab6
     };
   }
 
