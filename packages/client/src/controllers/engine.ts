import EventEmmiter from "events";
import { RELAYER_EVENTS, RELAYER_DEFAULT_PROTOCOL } from "@walletconnect/core";
import {
  formatJsonRpcRequest,
  formatJsonRpcResult,
  formatJsonRpcError,
  isJsonRpcRequest,
  isJsonRpcResponse,
  isJsonRpcResult,
  isJsonRpcError,
} from "@walletconnect/jsonrpc-utils";
import { FIVE_MINUTES, SEVEN_DAYS, THIRTY_DAYS } from "@walletconnect/time";
import {
  IEngine,
  IEngineEvents,
  RelayerTypes,
  EnginePrivate,
  SessionTypes,
  JsonRpcTypes,
} from "@walletconnect/types";
import {
  calcExpiry,
  formatUri,
  generateRandomBytes32,
  parseUri,
  createDelayedPromise,
  ERROR,
  engineEvent,
} from "@walletconnect/utils";

export class Engine extends IEngine {
  private events: IEngineEvents = new EventEmmiter();

  constructor(client: IEngine["client"]) {
    super(client);
    this.registerRelayerEvents();
    this.registerExpirerEvents();
  }

  // ---------- Public ------------------------------------------------ //

  public connect: IEngine["connect"] = async params => {
    // TODO(ilja) validation
    const { pairingTopic, methods, events, chains, relays } = params;
    let topic = pairingTopic;
    let uri: string | undefined = undefined;
    let active = false;

    if (topic) {
      const pairing = await this.client.pairing.get(topic);
      active = pairing.active;
    }

    if (!topic || !active) {
      const { topic: newTopic, uri: newUri } = await this.createPairing();
      topic = newTopic;
      uri = newUri;
    }

    const publicKey = await this.client.core.crypto.generateKeyPair();
    const proposal = {
      methods: methods ?? [],
      events: events ?? [],
      chains: chains ?? [],
      relays: relays ?? [{ protocol: RELAYER_DEFAULT_PROTOCOL }],
      proposer: {
        publicKey,
        metadata: this.client.metadata,
      },
    };

    const { reject, resolve, done: approval } = createDelayedPromise<SessionTypes.Struct>();
    this.events.once<"connect">(engineEvent("connect"), async ({ error, data }) => {
      if (error) reject(error);
      else if (data) {
        data.self.publicKey = publicKey;
        await this.client.session.set(data.topic, data);
        resolve(data);
      }
    });

    if (!topic) throw new Error(ERROR.MISSING_OR_INVALID.stringify({ name: "topic" }));

    const id = await this.sendRequest(topic, "wc_sessionPropose", proposal);
    await this.client.proposal.set(id, { id, ...proposal });

    return { uri, approval };
  };

  public pair: IEngine["pair"] = async params => {
    // TODO(ilja) validation
    const { topic, symKey, relay } = parseUri(params.uri);
    const expiry = calcExpiry(FIVE_MINUTES);
    const pairing = { topic, relay, expiry, active: false };
    await this.client.pairing.set(topic, pairing);
    await this.client.core.crypto.setSymKey(symKey, topic);
    await this.client.core.relayer.subscribe(topic, { relay });
    // TODO(ilja) this.expirer / timeout pairing ?

    return pairing;
  };

  public approve: IEngine["approve"] = async params => {
    // TODO(ilja) validation
    const { id, relayProtocol, accounts, methods, events } = params;
    const { pairingTopic, proposer } = await this.client.proposal.get(id);
    const selfPublicKey = await this.client.core.crypto.generateKeyPair();
    const peerPublicKey = proposer.publicKey;
    const topic = await this.client.core.crypto.generateSharedKey(selfPublicKey, peerPublicKey);
    const sessionSettle = {
      relay: {
        protocol: relayProtocol ?? "waku",
      },
      accounts,
      methods,
      events,
      controller: {
        publicKey: selfPublicKey,
        metadata: this.client.metadata,
      },
      expiry: calcExpiry(SEVEN_DAYS),
    };
<<<<<<< HEAD
    await this.client.relayer.subscribe(topic);
    const requestId = await this.sendRequest(topic, "wc_sessionSettle", sessionSettle);
    const { done: acknowledged, resolve, reject } = createDelayedPromise<SessionTypes.Struct>();
    this.events.once(engineEvent("approve", requestId), async ({ error }) => {
      if (error) reject(error);
      else resolve(await this.client.session.get(topic));
    });
=======
    await this.client.core.relayer.subscribe(topic);
    await this.sendRequest(topic, "wc_sessionSettle", sessionSettle);

    if (pairingTopic && id) {
      await this.sendResult<"wc_sessionPropose">(id, pairingTopic, {
        relay: {
          protocol: relayProtocol ?? "waku",
        },
        responderPublicKey: selfPublicKey,
      });
      await this.client.proposal.delete(id, ERROR.DELETED.format());
      await this.activatePairing(pairingTopic);
    }

>>>>>>> 676e50e2
    const session = {
      ...sessionSettle,
      topic,
      acknowledged: false,
      self: sessionSettle.controller,
      peer: {
        publicKey: proposer.publicKey,
        metadata: proposer.metadata,
      },
      controller: selfPublicKey,
    };
    await this.client.session.set(topic, session);

    if (pairingTopic && id) {
      await this.sendResult<"wc_sessionPropose">(id, pairingTopic, {
        relay: {
          protocol: relayProtocol ?? "waku",
        },
        responderPublicKey: selfPublicKey,
      });
      await this.client.proposal.delete(id, ERROR.DELETED.format());
      await this.activatePairing(pairingTopic);
    }

    return { topic, acknowledged };
  };

  public reject: IEngine["reject"] = async params => {
    // TODO(ilja) validation
    const { id, reason } = params;
    const { pairingTopic } = await this.client.proposal.get(id);
    if (pairingTopic && id) {
      await this.sendError(id, pairingTopic, reason);
      await this.client.proposal.delete(id, ERROR.DELETED.format());
    }
  };

  public updateAccounts: IEngine["updateAccounts"] = async params => {
    // TODO(ilja) validation
    const { topic, accounts } = params;
    const id = await this.sendRequest(topic, "wc_sessionUpdateAccounts", { accounts });
    const { done, resolve, reject } = createDelayedPromise<void>();
    this.events.once(engineEvent("update_accounts", id), ({ error }) => {
      if (error) reject(error);
      else resolve();
    });
    await done();

    await this.client.session.update(topic, { accounts });
  };

  public updateMethods: IEngine["updateMethods"] = async params => {
    // TODO(ilja) validation
    const { topic, methods } = params;
    const id = await this.sendRequest(topic, "wc_sessionUpdateMethods", { methods });
    const { done, resolve, reject } = createDelayedPromise<void>();
    this.events.once(engineEvent("update_methods", id), ({ error }) => {
      if (error) reject(error);
      else resolve();
    });
    await done();
    await this.client.session.update(topic, { methods });
  };

  public updateEvents: IEngine["updateEvents"] = async params => {
    // TODO(ilja) validation
    const { topic, events } = params;
    const id = await this.sendRequest(topic, "wc_sessionUpdateEvents", { events });
    const { done, resolve, reject } = createDelayedPromise<void>();
    this.events.once(engineEvent("update_events", id), ({ error }) => {
      if (error) reject(error);
      else resolve();
    });
    await done();
    await this.client.session.update(topic, { events });
  };

  public updateExpiry: IEngine["updateExpiry"] = async params => {
    // TODO(ilja) validate
    const { topic, expiry } = params;
    const id = await this.sendRequest(topic, "wc_sessionUpdateExpiry", { expiry });
    const { done, resolve, reject } = createDelayedPromise<void>();
    this.events.once(engineEvent("update_expiry", id), ({ error }) => {
      if (error) reject(error);
      else resolve();
    });
    await done();
    await this.client.session.update(topic, { expiry });
  };

  public request: IEngine["request"] = async params => {
    const { chainId, request, topic } = params;
    await this.sendRequest(topic, "wc_sessionRequest", { request, chainId });
  };

  public respond: IEngine["respond"] = async () => {
    // TODO
  };

  public ping: IEngine["ping"] = async params => {
    // TODO(ilja) validation
    const { topic } = params;
    if (this.client.session.keys.includes(topic)) {
      const id = await this.sendRequest(topic, "wc_sessionPing", {});
      const { done, resolve, reject } = createDelayedPromise<void>();
      this.events.once(engineEvent("session_ping", id), ({ error }) => {
        if (error) reject(error);
        else resolve();
      });
      await done();
    } else if (this.client.pairing.keys.includes(topic)) {
      const id = await this.sendRequest(topic, "wc_pairingPing", {});
      const { done, resolve, reject } = createDelayedPromise<void>();
      this.events.once(engineEvent("pairing_ping", id), ({ error }) => {
        if (error) reject(error);
        else resolve();
      });
      await done();
    }
  };

  public emit: IEngine["emit"] = async () => {
    // TODO
  };

  public disconnect: IEngine["disconnect"] = async params => {
    // TODO(ilja) validation
    const { topic } = params;
    if (this.client.session.keys.includes(topic)) {
      const id = await this.sendRequest(topic, "wc_sessionDelete", ERROR.DELETED.format());
      const { done, resolve, reject } = createDelayedPromise<void>();
      this.events.once(engineEvent("session_delete", id), ({ error }) => {
        if (error) reject(error);
        else resolve();
      });
      await done();
    } else if (this.client.pairing.keys.includes(topic)) {
      const id = await this.sendRequest(topic, "wc_pairingDelete", ERROR.DELETED.format());
      const { done, resolve, reject } = createDelayedPromise<void>();
      this.events.once(engineEvent("pairing_delete", id), ({ error }) => {
        if (error) reject(error);
        else resolve();
      });
      await done();
    }
  };

  // ---------- Private ----------------------------------------------- //

  private async createPairing() {
    const symKey = generateRandomBytes32();
    const topic = await this.client.core.crypto.setSymKey(symKey);
    const expiry = calcExpiry(FIVE_MINUTES);
    const relay = { protocol: RELAYER_DEFAULT_PROTOCOL };
    const pairing = { topic, expiry, relay, active: false };
    const uri = formatUri({
      protocol: this.client.protocol,
      version: this.client.version,
      topic,
      symKey,
      relay,
    });
    await this.client.pairing.set(topic, pairing);
    await this.client.core.relayer.subscribe(topic);
    // TODO(ilja) this.expirer / timeout pairing ?

    return { topic, uri };
  }

  private async activatePairing(topic: string) {
    await this.client.pairing.update(topic, {
      active: true,
      expiry: calcExpiry(THIRTY_DAYS),
    });
  }

  private sendRequest: EnginePrivate["sendRequest"] = async (topic, method, params) => {
    // TODO(ilja) validation
    const payload = formatJsonRpcRequest(method, params);
    const message = await this.client.core.crypto.encode(topic, payload);
    await this.client.core.relayer.publish(topic, message);
    await this.client.history.set(topic, payload);

    return payload.id;
  };

  private sendResult: EnginePrivate["sendResult"] = async (id, topic, result) => {
    // TODO(ilja) validation
    const payload = formatJsonRpcResult(id, result);
    const message = await this.client.core.crypto.encode(topic, payload);
    await this.client.core.relayer.publish(topic, message);
    await this.client.history.resolve(payload);
  };

  private sendError: EnginePrivate["sendError"] = async (id, topic, error) => {
    // TODO(ilja) validation
    const payload = formatJsonRpcError(id, error);
    const message = await this.client.core.crypto.encode(topic, payload);
    await this.client.core.relayer.publish(topic, message);
    await this.client.history.resolve(payload);
  };

  // ---------- Relay Events Router ----------------------------------- //

  private registerRelayerEvents() {
    this.client.core.relayer.on(
      RELAYER_EVENTS.message,
      async (event: RelayerTypes.MessageEvent) => {
        const { topic, message } = event;
        const payload = await this.client.core.crypto.decode(topic, message);
        if (isJsonRpcRequest(payload)) {
          await this.client.history.set(topic, payload);
          this.onRelayEventRequest({ topic, payload });
        } else if (isJsonRpcResponse(payload)) {
          await this.client.history.resolve(payload);
          this.onRelayEventResponse({ topic, payload });
        }
      },
    );
  }

  private onRelayEventRequest: EnginePrivate["onRelayEventRequest"] = event => {
    // TODO(ilja) validation
    const { topic, payload } = event;
    const reqMethod = payload.method as JsonRpcTypes.WcMethod;

    switch (reqMethod) {
      case "wc_sessionPropose":
        return this.onSessionProposeRequest(topic, payload);
      case "wc_sessionSettle":
        return this.onSessionSettleRequest(topic, payload);
      case "wc_sessionUpdateAccounts":
        return this.onSessionUpdateAccountsRequest(topic, payload);
      case "wc_sessionUpdateMethods":
        return this.onSessionUpdateMethodsRequest(topic, payload);
      case "wc_sessionUpdateEvents":
        return this.onSessionUpdateEventsRequest(topic, payload);
      case "wc_sessionUpdateExpiry":
        return this.onSessionUpdateExpiryRequest(topic, payload);
      case "wc_sessionPing":
        return this.onSessionPingRequest(topic, payload);
      case "wc_pairingPing":
        return this.onPairingPingRequest(topic, payload);
      case "wc_sessionDelete":
        return this.onSessionDeleteRequest(topic, payload);
      case "wc_pairingDelete":
        return this.onPairingDeleteRequest(topic, payload);
      default:
        // TODO(ilja) throw / log unsuported event?
        return;
    }
  };

  private onRelayEventResponse: EnginePrivate["onRelayEventResponse"] = async event => {
    // TODO(ilja) validation
    const { topic, payload } = event;
    const record = await this.client.history.get(topic, payload.id);
    const resMethod = record.request.method as JsonRpcTypes.WcMethod;

    switch (resMethod) {
      case "wc_sessionPropose":
        return this.onSessionProposeResponse(topic, payload);
      case "wc_sessionSettle":
        return this.onSessionSettleResponse(topic, payload);
      case "wc_sessionUpdateAccounts":
        return this.onSessionUpdateAccountsResponse(topic, payload);
      case "wc_sessionUpdateMethods":
        return this.onSessionUpdateMethodsResponse(topic, payload);
      case "wc_sessionUpdateEvents":
        return this.onSessionUpdateEventsResponse(topic, payload);
      case "wc_sessionUpdateExpiry":
        return this.onSessionUpdateExpiryResponse(topic, payload);
      case "wc_sessionPing":
        return this.onSessionPingResponse(topic, payload);
      case "wc_pairingPing":
        return this.onPairingPingResponse(topic, payload);
      case "wc_sessionDelete":
        return this.onSessionDeleteResponse(topic, payload);
      case "wc_pairingDelete":
        return this.onPairingDeleteResponse(topic, payload);
      default:
        // TODO(ilja) throw / log unsuported event?
        return;
    }
  };

  // ---------- Relay Events Handlers ---------------------------------- //

  private onSessionProposeRequest: EnginePrivate["onSessionProposeRequest"] = async (
    topic,
    payload,
  ) => {
    // TODO(ilja) validation
    const { params, id: id } = payload;
    await this.client.proposal.set(id, {
      id,
      pairingTopic: topic,
      ...params,
    });
    this.client.events.emit("session_proposal", { id, ...params });
  };

  private onSessionProposeResponse: EnginePrivate["onSessionProposeResponse"] = async (
    topic,
    payload,
  ) => {
    // TODO(ilja) validation
    const { id: id } = payload;
    if (isJsonRpcResult(payload)) {
      const { result } = payload;
      this.client.logger.trace({ type: "method", method: "onSessionProposeResponse", result });
      const proposal = await this.client.proposal.get(id);
      this.client.logger.trace({ type: "method", method: "onSessionProposeResponse", proposal });
      const selfPublicKey = proposal.proposer.publicKey;
      this.client.logger.trace({
        type: "method",
        method: "onSessionProposeResponse",
        selfPublicKey,
      });
      const peerPublicKey = result.responderPublicKey;
      this.client.logger.trace({
        type: "method",
        method: "onSessionProposeResponse",
        peerPublicKey,
      });
      const sessionTopic = await this.client.core.crypto.generateSharedKey(
        selfPublicKey,
        peerPublicKey,
      );
      this.client.logger.trace({
        type: "method",
        method: "onSessionProposeResponse",
        sessionTopic,
      });
      const subscriptionId = await this.client.core.relayer.subscribe(sessionTopic);
      this.client.logger.trace({
        type: "method",
        method: "onSessionProposeResponse",
        subscriptionId,
      });
      await this.activatePairing(topic);
    } else if (isJsonRpcError(payload)) {
      await this.client.proposal.delete(id, ERROR.DELETED.format());
      this.events.emit(engineEvent("connect"), { error: payload.error });
    }
  };

  private onSessionSettleRequest: EnginePrivate["onSessionSettleRequest"] = async (
    topic,
    payload,
  ) => {
    // TODO(ilja) validation
    const { relay, controller, expiry, accounts, methods, events } = payload.params;
    const session = {
      topic,
      relay,
      expiry,
      accounts,
      methods,
      events,
      acknowledged: true,
      controller: controller.publicKey,
      self: {
        publicKey: "",
        metadata: this.client.metadata,
      },
      peer: {
        publicKey: controller.publicKey,
        metadata: controller.metadata,
      },
    };
    await this.sendResult<"wc_sessionSettle">(payload.id, topic, true);
    this.events.emit(engineEvent("connect"), { data: session });
  };

  private onSessionSettleResponse: EnginePrivate["onSessionSettleResponse"] = async (
    topic,
    payload,
  ) => {
    // TODO(ilja) validation
    const { id } = payload;
    if (isJsonRpcResult(payload)) {
      await this.client.session.update(topic, { acknowledged: true });
      this.events.emit(engineEvent("approve", id), {});
    } else if (isJsonRpcError(payload)) {
      await this.client.session.delete(topic, ERROR.DELETED.format());
      this.events.emit(engineEvent("approve", id), { error: payload.error });
    }
  };

  private onSessionUpdateAccountsRequest: EnginePrivate["onSessionUpdateAccountsRequest"] = async (
    topic,
    payload,
  ) => {
    // TODO(ilja) validation
    const { params, id } = payload;
    await this.client.session.update(topic, { accounts: params.accounts });
    await this.sendResult<"wc_sessionUpdateAccounts">(id, topic, true);
    this.client.events.emit("update_accounts", { topic, accounts: params.accounts });
  };

  private onSessionUpdateAccountsResponse: EnginePrivate["onSessionUpdateAccountsResponse"] = (
    _topic,
    payload,
  ) => {
    const { id } = payload;
    if (isJsonRpcResult(payload)) {
      this.events.emit(engineEvent("update_accounts", id), {});
    } else if (isJsonRpcError(payload)) {
      this.events.emit(engineEvent("update_accounts", id), { error: payload.error });
    }
  };

  private onSessionUpdateMethodsRequest: EnginePrivate["onSessionUpdateMethodsRequest"] = async (
    topic,
    payload,
  ) => {
    // TODO(ilja) validation
    const { params, id } = payload;
    await this.client.session.update(topic, { methods: params.methods });
    await this.sendResult<"wc_sessionUpdateMethods">(id, topic, true);
    this.client.events.emit("update_methods", { topic, methods: params.methods });
  };

  private onSessionUpdateMethodsResponse: EnginePrivate["onSessionUpdateMethodsResponse"] = (
    _topic,
    payload,
  ) => {
    const { id } = payload;
    if (isJsonRpcResult(payload)) {
      this.events.emit(engineEvent("update_methods", id), {});
    } else if (isJsonRpcError(payload)) {
      this.events.emit(engineEvent("update_methods", id), { error: payload.error });
    }
  };

  private onSessionUpdateEventsRequest: EnginePrivate["onSessionUpdateEventsRequest"] = async (
    topic,
    payload,
  ) => {
    // TODO(ilja) validation
    const { params, id } = payload;
    await this.client.session.update(topic, { events: params.events });
    await this.sendResult<"wc_sessionUpdateEvents">(id, topic, true);
    this.client.events.emit("update_events", { topic, events: params.events });
  };

  private onSessionUpdateEventsResponse: EnginePrivate["onSessionUpdateEventsResponse"] = (
    _topic,
    payload,
  ) => {
    const { id } = payload;
    if (isJsonRpcResult(payload)) {
      this.events.emit(engineEvent("update_events", id), {});
    } else if (isJsonRpcError(payload)) {
      this.events.emit(engineEvent("update_events", id), { error: payload.error });
    }
  };

  private onSessionUpdateExpiryRequest: EnginePrivate["onSessionUpdateExpiryRequest"] = async (
    topic,
    payload,
  ) => {
    // TODO(ilja) validation
    const { params, id } = payload;
    await this.client.session.update(topic, { expiry: params.expiry });
    await this.sendResult<"wc_sessionUpdateExpiry">(id, topic, true);
    this.client.events.emit("update_expiry", { topic, expiry: params.expiry });
  };

  private onSessionUpdateExpiryResponse: EnginePrivate["onSessionUpdateExpiryResponse"] = (
    _topic,
    payload,
  ) => {
    const { id } = payload;
    if (isJsonRpcResult(payload)) {
      this.events.emit(engineEvent("update_expiry", id), {});
    } else if (isJsonRpcError(payload)) {
      this.events.emit(engineEvent("update_expiry", id), { error: payload.error });
    }
  };

  private onSessionPingRequest: EnginePrivate["onSessionPingRequest"] = async (topic, payload) => {
    // TODO(ilja) validation
    const { id } = payload;
    await this.sendResult<"wc_sessionPing">(id, topic, true);
    this.client.events.emit("session_ping", { topic });
  };

  private onSessionPingResponse: EnginePrivate["onSessionPingResponse"] = (_topic, payload) => {
    const { id } = payload;
    if (isJsonRpcResult(payload)) {
      this.events.emit(engineEvent("session_ping", id), {});
    } else if (isJsonRpcError(payload)) {
      this.events.emit(engineEvent("session_ping", id), { error: payload.error });
    }
  };

  private onPairingPingRequest: EnginePrivate["onPairingPingRequest"] = async (topic, payload) => {
    // TODO(ilja) validation
    const { id } = payload;
    await this.sendResult<"wc_pairingPing">(id, topic, true);
    this.client.events.emit("pairing_ping", { topic });
  };

  private onPairingPingResponse: EnginePrivate["onPairingPingResponse"] = (_topic, payload) => {
    const { id } = payload;
    if (isJsonRpcResult(payload)) {
      this.events.emit(engineEvent("pairing_ping", id), {});
    } else if (isJsonRpcError(payload)) {
      this.events.emit(engineEvent("pairing_ping", id), { error: payload.error });
    }
  };

  private onSessionDeleteRequest: EnginePrivate["onSessionDeleteRequest"] = async (
    topic,
    payload,
  ) => {
    // TODO(ilja) validation
    const { id } = payload;
    await this.client.core.relayer.unsubscribe(topic);
    await this.sendResult<"wc_sessionDelete">(id, topic, true);
    await this.client.session.delete(topic, ERROR.DELETED.format());
    await this.client.core.crypto.deleteSymKey(topic);
    this.client.events.emit("session_delete", { topic });
  };

  private onSessionDeleteResponse: EnginePrivate["onSessionDeleteResponse"] = async (
    topic,
    payload,
  ) => {
    const { id } = payload;
    if (isJsonRpcResult(payload)) {
      await this.client.core.relayer.unsubscribe(topic);
      await this.client.session.delete(topic, ERROR.DELETED.format());
<<<<<<< HEAD
      await this.client.crypto.deleteSymKey(topic);
      this.events.emit(engineEvent("session_delete", id), {});
=======
      await this.client.core.crypto.deleteSymKey(topic);
      this.events.emit(engineEvent("session_delete"), {});
>>>>>>> 676e50e2
    } else if (isJsonRpcError(payload)) {
      this.events.emit(engineEvent("session_delete", id), { error: payload.error });
    }
  };

  private onPairingDeleteRequest: EnginePrivate["onPairingDeleteRequest"] = async (
    topic,
    payload,
  ) => {
    // TODO(ilja) validation
    const { id } = payload;
    await this.client.core.relayer.unsubscribe(topic);
    await this.sendResult<"wc_pairingDelete">(id, topic, true);
    await this.client.pairing.delete(topic, ERROR.DELETED.format());
    await this.client.core.crypto.deleteSymKey(topic);
    this.client.events.emit("pairing_delete", { topic });
  };

  private onPairingDeleteResponse: EnginePrivate["onPairingDeleteResponse"] = async (
    topic,
    payload,
  ) => {
    const { id } = payload;
    if (isJsonRpcResult(payload)) {
      await this.client.core.relayer.unsubscribe(topic);
      await this.client.pairing.delete(topic, ERROR.DELETED.format());
<<<<<<< HEAD
      await this.client.crypto.deleteSymKey(topic);
      this.events.emit(engineEvent("pairing_delete", id), {});
=======
      await this.client.core.crypto.deleteSymKey(topic);
      this.events.emit(engineEvent("pairing_delete"), {});
>>>>>>> 676e50e2
    } else if (isJsonRpcError(payload)) {
      this.events.emit(engineEvent("pairing_delete", id), { error: payload.error });
    }
  };

  // ---------- Expirer Events ----------------------------------------- //

  private registerExpirerEvents() {
    // TODO
  }
}<|MERGE_RESOLUTION|>--- conflicted
+++ resolved
@@ -120,30 +120,15 @@
       },
       expiry: calcExpiry(SEVEN_DAYS),
     };
-<<<<<<< HEAD
-    await this.client.relayer.subscribe(topic);
+
+    await this.client.core.relayer.subscribe(topic);
     const requestId = await this.sendRequest(topic, "wc_sessionSettle", sessionSettle);
     const { done: acknowledged, resolve, reject } = createDelayedPromise<SessionTypes.Struct>();
     this.events.once(engineEvent("approve", requestId), async ({ error }) => {
       if (error) reject(error);
       else resolve(await this.client.session.get(topic));
     });
-=======
-    await this.client.core.relayer.subscribe(topic);
-    await this.sendRequest(topic, "wc_sessionSettle", sessionSettle);
-
-    if (pairingTopic && id) {
-      await this.sendResult<"wc_sessionPropose">(id, pairingTopic, {
-        relay: {
-          protocol: relayProtocol ?? "waku",
-        },
-        responderPublicKey: selfPublicKey,
-      });
-      await this.client.proposal.delete(id, ERROR.DELETED.format());
-      await this.activatePairing(pairingTopic);
-    }
-
->>>>>>> 676e50e2
+
     const session = {
       ...sessionSettle,
       topic,
@@ -679,13 +664,8 @@
     if (isJsonRpcResult(payload)) {
       await this.client.core.relayer.unsubscribe(topic);
       await this.client.session.delete(topic, ERROR.DELETED.format());
-<<<<<<< HEAD
-      await this.client.crypto.deleteSymKey(topic);
+      await this.client.core.crypto.deleteSymKey(topic);
       this.events.emit(engineEvent("session_delete", id), {});
-=======
-      await this.client.core.crypto.deleteSymKey(topic);
-      this.events.emit(engineEvent("session_delete"), {});
->>>>>>> 676e50e2
     } else if (isJsonRpcError(payload)) {
       this.events.emit(engineEvent("session_delete", id), { error: payload.error });
     }
@@ -712,13 +692,8 @@
     if (isJsonRpcResult(payload)) {
       await this.client.core.relayer.unsubscribe(topic);
       await this.client.pairing.delete(topic, ERROR.DELETED.format());
-<<<<<<< HEAD
-      await this.client.crypto.deleteSymKey(topic);
+      await this.client.core.crypto.deleteSymKey(topic);
       this.events.emit(engineEvent("pairing_delete", id), {});
-=======
-      await this.client.core.crypto.deleteSymKey(topic);
-      this.events.emit(engineEvent("pairing_delete"), {});
->>>>>>> 676e50e2
     } else if (isJsonRpcError(payload)) {
       this.events.emit(engineEvent("pairing_delete", id), { error: payload.error });
     }
