import pino from "pino";
import { EventEmitter } from "events";
import {
  generateChildLogger,
  getDefaultLoggerOptions,
  getLoggerContext,
} from "@walletconnect/logger";
import { ClientTypes, IClient, IClientEvents } from "@walletconnect/types";
import { getAppMetadata } from "@walletconnect/utils";

<<<<<<< HEAD
import { Engine, Pairing, Proposal, Session, JsonRpcHistory } from "./controllers";
import { CLIENT_DEFAULT, CLIENT_PROTOCOL, CLIENT_VERSION } from "./constants";
=======
import { Engine, Pairing, Proposal, Session, JsonRpcHistory, Expirer } from "./controllers";
import { CLIENT_DEFAULT } from "./constants";
>>>>>>> 8067334c
import { Core } from "@walletconnect/core";

export class Client extends IClient {
  public readonly protocol = CLIENT_PROTOCOL;
  public readonly version = CLIENT_VERSION;
  public readonly name: IClient["name"] = CLIENT_DEFAULT.name;
  public readonly metadata: IClient["metadata"];

  public core: IClient["core"];
  public logger: IClient["logger"];
  public events: IClient["events"] = new EventEmitter();
  public engine: IClient["engine"];
  public pairing: IClient["pairing"];
  public session: IClient["session"];
  public proposal: IClient["proposal"];
  public history: IClient["history"];
  public expirer: IClient["expirer"];

  static async init(opts?: ClientTypes.Options) {
    const client = new Client(opts);
    await client.initialize();

    return client;
  }

  constructor(opts?: ClientTypes.Options) {
    super(opts);

    this.name = opts?.name || CLIENT_DEFAULT.name;
    this.metadata = opts?.metadata || getAppMetadata();

    const logger =
      typeof opts?.logger !== "undefined" && typeof opts?.logger !== "string"
        ? opts.logger
        : pino(getDefaultLoggerOptions({ level: opts?.logger || CLIENT_DEFAULT.logger }));

    this.core = opts?.core || new Core(opts);
    this.logger = generateChildLogger(logger, this.name);
    this.pairing = new Pairing(this.core, this.logger);
    this.session = new Session(this.core, this.logger);
    this.proposal = new Proposal(this.core, this.logger);
    this.history = new JsonRpcHistory(this.core, this.logger);
    this.expirer = new Expirer(this.core, this.logger);

    this.engine = new Engine(this);
  }

  get context() {
    return getLoggerContext(this.logger);
  }

  // ---------- Events ----------------------------------------------- //

  public on: IClientEvents["on"] = (name, listener) => {
    return this.events.on(name, listener);
  };

  public once: IClientEvents["once"] = (name, listener) => {
    return this.events.once(name, listener);
  };

  public off: IClientEvents["off"] = (name, listener) => {
    return this.events.off(name, listener);
  };

  public removeListener: IClientEvents["removeListener"] = (name, listener) => {
    return this.events.removeListener(name, listener);
  };

  // ---------- Engine ----------------------------------------------- //

  public connect: IClient["connect"] = async params => {
    try {
      return await this.engine.connect(params);
    } catch (error) {
      this.logger.error((error as any).message);
      throw error;
    }
  };

  public pair: IClient["pair"] = async params => {
    try {
      return await this.engine.pair(params);
    } catch (error) {
      this.logger.error((error as any).message);
      throw error;
    }
  };

  public approve: IClient["approve"] = async params => {
    try {
      return await this.engine.approve(params);
    } catch (error) {
      this.logger.error((error as any).message);
      throw error;
    }
  };

  public reject: IClient["reject"] = async params => {
    try {
      return await this.engine.reject(params);
    } catch (error) {
      this.logger.error((error as any).message);
      throw error;
    }
  };

  public updateAccounts: IClient["updateAccounts"] = async params => {
    try {
      return await this.engine.updateAccounts(params);
    } catch (error) {
      this.logger.error((error as any).message);
      throw error;
    }
  };

  public updateNamespaces: IClient["updateNamespaces"] = async params => {
    try {
      return await this.engine.updateNamespaces(params);
    } catch (error) {
      this.logger.error((error as any).message);
      throw error;
    }
  };

  public updateExpiry: IClient["updateExpiry"] = async params => {
    try {
      return await this.engine.updateExpiry(params);
    } catch (error) {
      this.logger.error((error as any).message);
      throw error;
    }
  };

  public request: IClient["request"] = async params => {
    try {
      return await this.engine.request(params);
    } catch (error) {
      this.logger.error((error as any).message);
      throw error;
    }
  };

  public respond: IClient["respond"] = async params => {
    try {
      return await this.engine.respond(params);
    } catch (error) {
      this.logger.error((error as any).message);
      throw error;
    }
  };

  public ping: IClient["ping"] = async params => {
    try {
      return await this.engine.ping(params);
    } catch (error) {
      this.logger.error((error as any).message);
      throw error;
    }
  };

  public emit: IClient["emit"] = async params => {
    try {
      return await this.engine.emit(params);
    } catch (error) {
      this.logger.error((error as any).message);
      throw error;
    }
  };

  public disconnect: IClient["disconnect"] = async params => {
    try {
      return await this.engine.disconnect(params);
    } catch (error) {
      this.logger.error((error as any).message);
      throw error;
    }
  };

  // ---------- Private ----------------------------------------------- //

  private async initialize() {
    this.logger.trace(`Initialized`);
    try {
      await Promise.all([
        this.pairing.init(),
        this.session.init(),
        this.proposal.init(),
        this.history.init(),
        this.core.start(),
      ]);
      this.logger.info(`Client Initilization Success`);
    } catch (error) {
      this.logger.info(`Client Initilization Failure`);
      this.logger.error((error as any).message);
      throw error;
    }
  }
}<|MERGE_RESOLUTION|>--- conflicted
+++ resolved
@@ -8,13 +8,8 @@
 import { ClientTypes, IClient, IClientEvents } from "@walletconnect/types";
 import { getAppMetadata } from "@walletconnect/utils";
 
-<<<<<<< HEAD
-import { Engine, Pairing, Proposal, Session, JsonRpcHistory } from "./controllers";
+import { Engine, Pairing, Proposal, Session, JsonRpcHistory, Expirer } from "./controllers";
 import { CLIENT_DEFAULT, CLIENT_PROTOCOL, CLIENT_VERSION } from "./constants";
-=======
-import { Engine, Pairing, Proposal, Session, JsonRpcHistory, Expirer } from "./controllers";
-import { CLIENT_DEFAULT } from "./constants";
->>>>>>> 8067334c
 import { Core } from "@walletconnect/core";
 
 export class Client extends IClient {
