--- conflicted
+++ resolved
@@ -1,62 +1,17 @@
-<<<<<<< HEAD
-=======
-import { EventEmitter } from "events";
-import pino, { Logger } from "pino";
-import KeyValueStorage, { IKeyValueStorage } from "keyvaluestorage";
-import {
-  IClient,
-  ClientOptions,
-  ClientTypes,
-  PairingTypes,
-  SessionTypes,
-  AppMetadata,
-} from "@walletconnect/types";
-import {
-  isPairingFailed,
-  isSessionFailed,
-  parseUri,
-  isPairingResponded,
-  isSessionResponded,
-  getAppMetadata,
-  ERROR,
-  formatRelayRpcUrl,
-} from "@walletconnect/utils";
->>>>>>> 566e91a3
 import { HeartBeat } from "@walletconnect/heartbeat";
 import {
   generateChildLogger,
   getDefaultLoggerOptions,
   getLoggerContext,
 } from "@walletconnect/logger";
-<<<<<<< HEAD
 import { AppMetadata, ClientOptions, ClientTypes, IClient, NewTypes } from "@walletconnect/types";
 import { formatRelayRpcUrl, getAppMetadata } from "@walletconnect/utils";
 import { EventEmitter } from "events";
 import KeyValueStorage, { IKeyValueStorage } from "keyvaluestorage";
 import pino, { Logger } from "pino";
 import { CLIENT_DEFAULT, CLIENT_STORAGE_OPTIONS } from "./constants";
-import { Crypto, Expirer, Pairing, Relayer, Session } from "./controllers";
+import { Crypto, Pairing, Relayer, Session } from "./controllers";
 import NewEngine from "./controllers/new_engine";
-=======
-
-import { Pairing, Session, Relayer, Crypto } from "./controllers";
-import {
-  CLIENT_DEFAULT,
-  CLIENT_SHORT_TIMEOUT,
-  CLIENT_EVENTS,
-  CLIENT_STORAGE_OPTIONS,
-  PAIRING_DEFAULT_TTL,
-  PAIRING_EVENTS,
-  PAIRING_SIGNAL_METHOD_URI,
-  RELAYER_DEFAULT_PROTOCOL,
-  SESSION_EMPTY_PERMISSIONS,
-  SESSION_EMPTY_RESPONSE,
-  SESSION_EMPTY_STATE,
-  SESSION_EVENTS,
-  SESSION_JSONRPC,
-  SESSION_SIGNAL_METHOD_PAIRING,
-} from "./constants";
->>>>>>> 566e91a3
 
 export class Client extends IClient {
   public readonly protocol = "wc";
@@ -67,10 +22,6 @@
   public readonly relayUrl: string | undefined;
   public readonly projectId: string | undefined;
 
-<<<<<<< HEAD
-  public expirer: Expirer;
-=======
->>>>>>> 566e91a3
   public pairing: Pairing;
   public session: Session;
   public logger: Logger;
@@ -78,16 +29,10 @@
   public events = new EventEmitter();
   public relayer: Relayer;
   public crypto: Crypto;
-<<<<<<< HEAD
   public engine: NewEngine;
   public keyValueStorage: IKeyValueStorage;
 
   static async init(opts?: ClientOptions) {
-=======
-  public keyValueStorage: IKeyValueStorage;
-
-  static async init(opts?: ClientOptions): Promise<Client> {
->>>>>>> 566e91a3
     const client = new Client(opts);
     await client.initialize();
     return client;
@@ -104,20 +49,6 @@
     this.controller = opts?.controller || CLIENT_DEFAULT.controller;
     this.metadata = opts?.metadata || getAppMetadata();
     this.projectId = opts?.projectId;
-
-<<<<<<< HEAD
-=======
-    this.logger = generateChildLogger(logger, this.name);
-
-    this.heartbeat = new HeartBeat();
-
-    this.crypto = new Crypto(this, this.logger, opts?.keychain);
-
-    const storageOptions = { ...CLIENT_STORAGE_OPTIONS, ...opts?.storageOptions };
-
-    this.keyValueStorage = opts?.storage || new KeyValueStorage(storageOptions);
-
->>>>>>> 566e91a3
     this.relayUrl = formatRelayRpcUrl(
       this.protocol,
       this.version,
@@ -130,7 +61,6 @@
     this.logger = generateChildLogger(logger, this.name);
     this.heartbeat = new HeartBeat();
     this.crypto = new Crypto(this, this.logger, opts?.keychain);
-    this.expirer = new Expirer();
     this.pairing = new Pairing(this, this.logger);
     this.session = new Session(this, this.logger);
     this.relayer = new Relayer({
@@ -140,28 +70,18 @@
       logger: this.logger,
       projectId: this.projectId,
     });
-    this.engine = new NewEngine(
-      this.relayer,
-      this.crypto,
-      this.session,
-      this.pairing,
-      this.expirer,
-    );
+    this.engine = new NewEngine(this.relayer, this.crypto, this.session, this.pairing);
   }
 
   get context(): string {
     return getLoggerContext(this.logger);
   }
 
-<<<<<<< HEAD
-  public on(event: string, listener: any) {
-=======
   get storagePrefix(): string {
     return `${this.protocol}@${this.version}:${this.context}:`;
   }
 
   public on(event: string, listener: any): void {
->>>>>>> 566e91a3
     this.events.on(event, listener);
   }
 
