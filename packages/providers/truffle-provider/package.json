--- conflicted
+++ resolved
@@ -1,10 +1,6 @@
 {
   "name": "@walletconnect/truffle-provider",
-<<<<<<< HEAD
-  "version": "1.7.1-alpha.0",
-=======
   "version": "1.7.1",
->>>>>>> 5abbf249
   "description": "WalletConnect Provider for Truffle",
   "scripts": {
     "clean": "rm -rf dist",
@@ -61,11 +57,7 @@
     "webpack-cli": "3.3.10"
   },
   "dependencies": {
-<<<<<<< HEAD
-    "@walletconnect/web3-subprovider": "^1.7.1-alpha.0",
-=======
     "@walletconnect/web3-subprovider": "^1.7.1",
->>>>>>> 5abbf249
     "web3-provider-engine": "16.0.1"
   }
 }