--- conflicted
+++ resolved
@@ -37,19 +37,11 @@
     "prettier": "prettier --check '{src,test}/**/*.{js,ts,jsx,tsx}'"
   },
   "dependencies": {
-<<<<<<< HEAD
     "@walletconnect/jsonrpc-types": "^1.0.2-canary-1",
     "@walletconnect/jsonrpc-utils": "^1.0.7-canary-1",
-    "@walletconnect/sign-client": "2.7.3",
-    "@walletconnect/types": "2.7.3",
-    "@walletconnect/utils": "2.7.3",
-=======
-    "@walletconnect/jsonrpc-types": "^1.0.2",
-    "@walletconnect/jsonrpc-utils": "^1.0.7",
     "@walletconnect/sign-client": "2.7.4",
     "@walletconnect/types": "2.7.4",
     "@walletconnect/utils": "2.7.4",
->>>>>>> f80a6064
     "events": "^3.3.0",
     "uint8arrays": "^3.1.0"
   }
